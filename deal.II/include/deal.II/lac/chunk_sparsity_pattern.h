--- conflicted
+++ resolved
@@ -222,11 +222,10 @@
 {
 public:
   /**
-<<<<<<< HEAD
    * Declare the type for container size.
    */
   typedef types::global_dof_index size_type;
-=======
+  /**
    * Typedef an iterator class that allows to walk over all nonzero elements
    * of a sparsity pattern.
    */
@@ -240,7 +239,6 @@
    * type is the same as that for @p const_iterator.
    */
   typedef ChunkSparsityPatternIterators::Iterator iterator;
->>>>>>> ea65eadb
 
   /**
    * Define a value which is used to indicate that a certain value in the
@@ -459,83 +457,6 @@
   void compress ();
 
   /**
-<<<<<<< HEAD
-   * This function can be used as a
-   * replacement for reinit(),
-   * subsequent calls to add() and
-   * a final call to close() if you
-   * know exactly in advance the
-   * entries that will form the
-   * matrix sparsity pattern.
-   *
-   * The first two parameters
-   * determine the size of the
-   * matrix. For the two last ones,
-   * note that a sparse matrix can
-   * be described by a sequence of
-   * rows, each of which is
-   * represented by a sequence of
-   * pairs of column indices and
-   * values. In the present
-   * context, the begin() and
-   * end() parameters designate
-   * iterators (of forward iterator
-   * type) into a container, one
-   * representing one row. The
-   * distance between begin()
-   * and end() should therefore
-   * be equal to
-   * n_rows(). These iterators
-   * may be iterators of
-   * <tt>std::vector</tt>,
-   * <tt>std::list</tt>, pointers into a
-   * C-style array, or any other
-   * iterator satisfying the
-   * requirements of a forward
-   * iterator. The objects pointed
-   * to by these iterators
-   * (i.e. what we get after
-   * applying <tt>operator*</tt> or
-   * <tt>operator-></tt> to one of these
-   * iterators) must be a container
-   * itself that provides functions
-   * <tt>begin</tt> and <tt>end</tt>
-   * designating a range of
-   * iterators that describe the
-   * contents of one
-   * line. Dereferencing these
-   * inner iterators must either
-   * yield a pair of a size_type 
-   * as column index and a
-   * value of arbitrary type (such
-   * a type would be used if we
-   * wanted to describe a sparse
-   * matrix with one such object),
-   * or simply a size_type
-   * (of we only wanted to describe
-   * a sparsity pattern). The
-   * function is able to determine
-   * itself whether an unsigned
-   * integer or a pair is what we
-   * get after dereferencing the
-   * inner iterators, through some
-   * template magic.
-   *
-   * While the order of the outer
-   * iterators denotes the
-   * different rows of the matrix,
-   * the order of the inner
-   * iterator denoting the columns
-   * does not matter, as they are
-   * sorted internal to this
-   * function anyway.
-   *
-   * Since that all sounds very
-   * complicated, consider the
-   * following example code, which
-   * may be used to fill a sparsity
-   * pattern:
-=======
    * This function can be used as a replacement for reinit(), subsequent calls
    * to add() and a final call to close() if you know exactly in advance the
    * entries that will form the matrix sparsity pattern.
@@ -568,7 +489,6 @@
    *
    * Since that all sounds very complicated, consider the following example
    * code, which may be used to fill a sparsity pattern:
->>>>>>> ea65eadb
    * @code
    * std::vector<std::vector<size_type> > column_indices (n_rows);
    * for (size_type row=0; row<n_rows; ++row)
@@ -580,27 +500,6 @@
    *                     column_indices.end());
    * @endcode
    *
-<<<<<<< HEAD
-   * Note that this example works
-   * since the iterators
-   * dereferenced yield containers
-   * with functions <tt>begin</tt> and
-   * <tt>end</tt> (namely
-   * <tt>std::vector</tt>s), and the
-   * inner iterators dereferenced
-   * yield size_type as
-   * column indices. Note that we
-   * could have replaced each of
-   * the two <tt>std::vector</tt>
-   * occurrences by <tt>std::list</tt>,
-   * and the inner one by
-   * <tt>std::set</tt> as well.
-   *
-   * Another example would be as
-   * follows, where we initialize a
-   * whole matrix, not only a
-   * sparsity pattern:
-=======
    * Note that this example works since the iterators dereferenced yield
    * containers with functions <tt>begin</tt> and <tt>end</tt> (namely
    * <tt>std::vector</tt>s), and the inner iterators dereferenced yield
@@ -610,7 +509,6 @@
    *
    * Another example would be as follows, where we initialize a whole matrix,
    * not only a sparsity pattern:
->>>>>>> ea65eadb
    * @code
    * std::vector<std::map<size_type,double> > entries (n_rows);
    * for (size_type row=0; row<n_rows; ++row)
@@ -626,24 +524,6 @@
    *                   column_indices.end());
    * @endcode
    *
-<<<<<<< HEAD
-   * This example works because
-   * dereferencing iterators of the
-   * inner type yields a pair of
-   * size_type and a value,
-   * the first of which we take as
-   * column index. As previously,
-   * the outer <tt>std::vector</tt>
-   * could be replaced by
-   * <tt>std::list</tt>, and the inner
-   * <tt>std::map<size_type,double></tt>
-   * could be replaced by
-   * <tt>std::vector<std::pair<size_type,double> ></tt>,
-   * or a list or set of such
-   * pairs, as they all return
-   * iterators that point to such
-   * pairs.
-=======
    * This example works because dereferencing iterators of the inner type
    * yields a pair of unsigned integers and a value, the first of which we
    * take as column index. As previously, the outer <tt>std::vector</tt> could
@@ -651,7 +531,6 @@
    * int,double></tt> could be replaced by <tt>std::vector<std::pair<unsigned
    * int,double> ></tt>, or a list or set of such pairs, as they all return
    * iterators that point to such pairs.
->>>>>>> ea65eadb
    */
   template <typename ForwardIterator>
   void copy_from (const size_type n_rows,
@@ -775,21 +654,13 @@
    * Return number of rows of this matrix, which equals the dimension of the
    * image space.
    */
-<<<<<<< HEAD
   inline size_type n_rows () const;
-=======
-  unsigned int n_rows () const;
->>>>>>> ea65eadb
 
   /**
    * Return number of columns of this matrix, which equals the dimension of
    * the range space.
    */
-<<<<<<< HEAD
   inline size_type n_cols () const;
-=======
-  unsigned int n_cols () const;
->>>>>>> ea65eadb
 
   /**
    * Check if a value at a certain position may be non-zero.
@@ -1426,27 +1297,16 @@
                            (is_square ? 1 : 0));
   reinit (n_rows, n_cols, row_lengths, chunk_size);
 
-<<<<<<< HEAD
-  // now enter all the elements into
-  // the matrix
+  // now enter all the elements into the matrix
   size_type row = 0;
-=======
-  // now enter all the elements into the matrix
-  unsigned int row = 0;
->>>>>>> ea65eadb
   typedef typename std::iterator_traits<ForwardIterator>::value_type::const_iterator inner_iterator;
   for (ForwardIterator i=begin; i!=end; ++i, ++row)
     {
       const inner_iterator end_of_row = i->end();
       for (inner_iterator j=i->begin(); j!=end_of_row; ++j)
         {
-<<<<<<< HEAD
           const size_type col
-            = internal::SparsityPatternTools::get_column_index_from_iterator(*j);
-=======
-          const unsigned int col
           = internal::SparsityPatternTools::get_column_index_from_iterator(*j);
->>>>>>> ea65eadb
           Assert (col < n_cols, ExcInvalidIndex(col,n_cols));
 
           add (row, col);
